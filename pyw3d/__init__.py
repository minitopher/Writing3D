# Copyright (C) 2016 William Hicks
#
# This file is part of Writing3D.
#
# Writing3D is free software: you can redistribute it and/or modify
# it under the terms of the GNU General Public License as published by
# the Free Software Foundation, either version 3 of the License, or
# (at your option) any later version.
#
# This program is distributed in the hope that it will be useful,
# but WITHOUT ANY WARRANTY; without even the implied warranty of
# MERCHANTABILITY or FITNESS FOR A PARTICULAR PURPOSE.  See the
# GNU General Public License for more details.
#
# You should have received a copy of the GNU General Public License
# along with this program.  If not, see <http://www.gnu.org/licenses/>

"""A module for working with W3D Writing projects
"""
import os
import json
import logging
LOGGER = logging.getLogger("pyw3d")
log_handler = logging.StreamHandler()
log_handler.setFormatter(
    logging.Formatter('%(asctime)-15s %(levelname)8s %(name)s %(message)s')
)
LOGGER.addHandler(log_handler)
LOGGER.setLevel(logging.DEBUG)


class W3DConfigError(Exception):
    """Exception thrown when an error is detected in the configuration or
    installation of Writing3D
    """
    def __init__(self, message):
        super().__init__(message)

W3D_CONFIG_FILENAME = os.path.join(
    os.path.expanduser("~"),
    '.w3d.json'
)
try:
    with open(W3D_CONFIG_FILENAME) as w3d_config_file:
        W3D_CONFIG = json.load(w3d_config_file)
except FileNotFoundError:
    LOGGER.debug("No W3D config file found. Creating default...")
    W3D_CONFIG = {
        "Blender executable": "blender",
        "Blender player executable": "blenderplayer",
        "Export script path": "/usr/bin/w3d_export_tools.py"
    }
    with open(W3D_CONFIG_FILENAME, 'w') as w3d_config_file:
        json.dump(W3D_CONFIG, w3d_config_file)

BLENDER_EXEC = W3D_CONFIG["Blender executable"]
BLENDER_PLAY = W3D_CONFIG["Blender player executable"]
EXPORT_SCRIPT = W3D_CONFIG["Export script path"]

from . import project
from . import features
from . import objects
from . import psys
from . import timeline
from . import placement
from . import errors
from . import validators
from . import xml_tools
from . import structs
from . import path
from . import activators
from . import triggers
from . import actions
from . import groups

from .features import W3DFeature
from .project import W3DProject
from .objects import W3DObject, W3DLink, W3DContent, W3DText, W3DImage, \
<<<<<<< HEAD
    W3DStereoImage, W3DModel, W3DLight
from .psys import W3DPSys
=======
    W3DStereoImage, W3DModel, W3DLight, W3DPSys, W3DShape
>>>>>>> e4c4cd1a
from .timeline import W3DTimeline
from .placement import W3DPlacement, W3DRotation, convert_to_blender_axes, \
    convert_to_legacy_axes
from .triggers import W3DTrigger, HeadTrackTrigger, HeadPositionTrigger, \
    LookAtPoint, LookAtDirection, LookAtObject, MovementTrigger, EventBox
from .actions import W3DAction, ObjectAction, GroupAction, SoundAction, \
    MoveVRAction, TimelineAction, EventTriggerAction, W3DResetAction
from .groups import W3DGroup
from .sounds import W3DSound
from .w3d_export_tools import export_to_blender<|MERGE_RESOLUTION|>--- conflicted
+++ resolved
@@ -76,12 +76,8 @@
 from .features import W3DFeature
 from .project import W3DProject
 from .objects import W3DObject, W3DLink, W3DContent, W3DText, W3DImage, \
-<<<<<<< HEAD
-    W3DStereoImage, W3DModel, W3DLight
+    W3DStereoImage, W3DModel, W3DLight, W3DPSys, W3DShape
 from .psys import W3DPSys
-=======
-    W3DStereoImage, W3DModel, W3DLight, W3DPSys, W3DShape
->>>>>>> e4c4cd1a
 from .timeline import W3DTimeline
 from .placement import W3DPlacement, W3DRotation, convert_to_blender_axes, \
     convert_to_legacy_axes
